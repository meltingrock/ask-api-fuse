--- conflicted
+++ resolved
@@ -3,13 +3,8 @@
 import math
 import uuid
 
-<<<<<<< HEAD
 from core import GenerationConfig, FUSEException
-from core.base.abstractions import KGEnrichmentStatus
-=======
-from core import GenerationConfig, R2RException
 from core.base.abstractions import KGEnrichmentStatus, KGExtractionStatus
->>>>>>> 5c1b4cb5
 
 from ...services import GraphService
 
