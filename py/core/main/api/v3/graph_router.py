--- conflicted
+++ resolved
@@ -276,18 +276,15 @@
                 - Community detection algorithm parameters
                 - Summary generation prompt
             """
-<<<<<<< HEAD
             if not auth_user.is_superuser:
                 raise FUSEException(
                     "Only superusers can build communities", 403
-=======
             collections_overview_response = (
                 await self.services.management.collections_overview(
                     user_ids=[auth_user.id],
                     collection_ids=[collection_id],
                     offset=0,
                     limit=1,
->>>>>>> 5c1b4cb5
                 )
             )["results"]
             if len(collections_overview_response) == 0:
@@ -298,13 +295,10 @@
                 not auth_user.is_superuser
                 and collections_overview_response[0].owner_id != auth_user.id
             ):
-<<<<<<< HEAD
                 raise FUSEException(
                     "The currently authenticated user does not have access to the collection associated with the given graph.",
-=======
                 raise R2RException(
                     "Only superusers can `build communities` for a graph they do not own.",
->>>>>>> 5c1b4cb5
                     403,
                 )
 
@@ -2080,19 +2074,11 @@
                 )
             )["results"]
             if len(collections_overview_response) == 0:
-                raise R2RException("Collection not found.", 404)
+                raise FUSEException("Collection not found.", 404)
 
             # Check user permissions for graph
-<<<<<<< HEAD
             if not auth_user.is_superuser:
                 raise FUSEException("Only superusers can `pull` a graph.", 403)
-=======
-            if (
-                not auth_user.is_superuser
-                and collections_overview_response[0].owner_id != auth_user.id
-            ):
-                raise R2RException("Only superusers can `pull` a graph.", 403)
->>>>>>> 5c1b4cb5
 
             if (
                 # not auth_user.is_superuser
@@ -2131,7 +2117,6 @@
             success = False
 
             for document in documents:
-<<<<<<< HEAD
                 # TODO - Add better checks for user permissions
                 if (
                     not auth_user.is_superuser
@@ -2142,8 +2127,6 @@
                         f"The currently authenticated user does not have access to document {document.id}",
                         403,
                     )
-=======
->>>>>>> 5c1b4cb5
                 entities = (
                     await self.providers.database.graphs_handler.entities.get(
                         parent_id=document.id,
